// Copyright (c) 2014 The SkyDNS Authors. All rights reserved.
// Use of this source code is governed by The MIT License (MIT) that can be
// found in the LICENSE file.

package server

// etcd needs to be running on http://127.0.0.1:4001

import (
	"encoding/json"
	"sort"
	"strconv"
	"strings"
	"sync"
	"testing"
	"time"

	"github.com/coreos/go-etcd/etcd"
	"github.com/miekg/dns"
	backendetcd "github.com/skynetservices/skydns/backends/etcd"
	"github.com/skynetservices/skydns/cache"
	"github.com/skynetservices/skydns/msg"
)

// Keep global port counter that increments with 10 for each
// new call to newTestServer. The dns server is started on port 'Port'.
var Port = 9400
var StrPort = "9400" // string equivalent of Port

func addService(t *testing.T, s *server, k string, ttl uint64, m *msg.Service) {
	b, err := json.Marshal(m)
	if err != nil {
		t.Fatal(err)
	}
	path, _ := msg.PathWithWildcard(k)
	t.Logf("Adding path %s:", path)
	_, err = s.backend.(*backendetcd.Backend).Client().Create(path, string(b), ttl)
	if err != nil {
		// TODO(miek): allow for existing keys...
		t.Fatal(err)
	}
}

func delService(t *testing.T, s *server, k string) {
	path, _ := msg.PathWithWildcard(k)
	_, err := s.backend.(*backendetcd.Backend).Client().Delete(path, false)
	if err != nil {
		t.Fatal(err)
	}
}

func newTestServer(t *testing.T, c bool) *server {
	Port += 10
	StrPort = strconv.Itoa(Port)
	s := new(server)
	client := etcd.NewClient([]string{"http://127.0.0.1:4001"})
	client.SyncCluster()

	// TODO(miek): why don't I use NewServer??
	s.group = new(sync.WaitGroup)
	s.scache = cache.New(100, 0)
	s.rcache = cache.New(100, 0)
	if c {
		s.rcache = cache.New(100, 60) // 100 items, 60s ttl
	}
	s.config = new(Config)
	s.config.Domain = "skydns.test."
	s.config.DnsAddr = "127.0.0.1:" + StrPort
	s.config.Nameservers = []string{"8.8.4.4:53"}
	SetDefaults(s.config)
	s.config.Local = "104.server1.development.region1.skydns.test."
	s.config.Priority = 10
	s.config.RCacheTtl = RCacheTtl
	s.config.Ttl = 3600
	s.config.Ndots = 2

	s.dnsUDPclient = &dns.Client{Net: "udp", ReadTimeout: 2 * s.config.ReadTimeout, WriteTimeout: 2 * s.config.ReadTimeout, SingleInflight: true}
	s.dnsTCPclient = &dns.Client{Net: "tcp", ReadTimeout: 2 * s.config.ReadTimeout, WriteTimeout: 2 * s.config.ReadTimeout, SingleInflight: true}

	s.backend = backendetcd.NewBackend(client, &backendetcd.Config{
		Ttl:      s.config.Ttl,
		Priority: s.config.Priority,
	})

	go s.Run()
	// Yeah, yeah, should do a proper fix.
	time.Sleep(500 * time.Millisecond)
	return s
}

func newTestServerDNSSEC(t *testing.T, cache bool) *server {
	var err error
	s := newTestServer(t, cache)
	s.config.PubKey = newDNSKEY("skydns.test. IN DNSKEY 256 3 5 AwEAAaXfO+DOBMJsQ5H4TfiabwSpqE4cGL0Qlvh5hrQumrjr9eNSdIOjIHJJKCe56qBU5mH+iBlXP29SVf6UiiMjIrAPDVhClLeWFe0PC+XlWseAyRgiLHdQ8r95+AfkhO5aZgnCwYf9FGGSaT0+CRYN+PyDbXBTLK5FN+j5b6bb7z+d")
	s.config.KeyTag = s.config.PubKey.KeyTag()
	s.config.PrivKey, err = s.config.PubKey.ReadPrivateKey(strings.NewReader(`Private-key-format: v1.3
Algorithm: 5 (RSASHA1)
Modulus: pd874M4EwmxDkfhN+JpvBKmoThwYvRCW+HmGtC6auOv141J0g6MgckkoJ7nqoFTmYf6IGVc/b1JV/pSKIyMisA8NWEKUt5YV7Q8L5eVax4DJGCIsd1Dyv3n4B+SE7lpmCcLBh/0UYZJpPT4JFg34/INtcFMsrkU36PlvptvvP50=
PublicExponent: AQAB
PrivateExponent: C6e08GXphbPPx6j36ZkIZf552gs1XcuVoB4B7hU8P/Qske2QTFOhCwbC8I+qwdtVWNtmuskbpvnVGw9a6X8lh7Z09RIgzO/pI1qau7kyZcuObDOjPw42exmjqISFPIlS1wKA8tw+yVzvZ19vwRk1q6Rne+C1romaUOTkpA6UXsE=
Prime1: 2mgJ0yr+9vz85abrWBWnB8Gfa1jOw/ccEg8ZToM9GLWI34Qoa0D8Dxm8VJjr1tixXY5zHoWEqRXciTtY3omQDQ==
Prime2: wmxLpp9rTzU4OREEVwF43b/TxSUBlUq6W83n2XP8YrCm1nS480w4HCUuXfON1ncGYHUuq+v4rF+6UVI3PZT50Q==
Exponent1: wkdTngUcIiau67YMmSFBoFOq9Lldy9HvpVzK/R0e5vDsnS8ZKTb4QJJ7BaG2ADpno7pISvkoJaRttaEWD3a8rQ==
Exponent2: YrC8OglEXIGkV3tm2494vf9ozPL6+cBkFsPPg9dXbvVCyyuW0pGHDeplvfUqs4nZp87z8PsoUL+LAUqdldnwcQ==
Coefficient: mMFr4+rDY5V24HZU3Oa5NEb55iQ56ZNa182GnNhWqX7UqWjcUUGjnkCy40BqeFAQ7lp52xKHvP5Zon56mwuQRw==
`), "stdin")
	if err != nil {
		t.Fatal(err)
	}
	return s
}

func TestDNSForward(t *testing.T) {
	s := newTestServer(t, false)
	defer s.Stop()

	c := new(dns.Client)
	m := new(dns.Msg)
	m.SetQuestion("www.example.com.", dns.TypeA)
	resp, _, err := c.Exchange(m, "127.0.0.1:"+StrPort)
	if err != nil {
		// try twice
		resp, _, err = c.Exchange(m, "127.0.0.1:"+StrPort)
		if err != nil {
			t.Fatal(err)
		}
	}
	if len(resp.Answer) == 0 || resp.Rcode != dns.RcodeSuccess {
		t.Fatal("Answer expected to have A records or rcode not equal to RcodeSuccess")
	}
	// TCP
	c.Net = "tcp"
	resp, _, err = c.Exchange(m, "127.0.0.1:"+StrPort)
	if err != nil {
		t.Fatal(err)
	}
	if len(resp.Answer) == 0 || resp.Rcode != dns.RcodeSuccess {
		t.Fatal("Answer expected to have A records or rcode not equal to RcodeSuccess")
	}
}
func TestDNSTtlRRset(t *testing.T) {
	s := newTestServerDNSSEC(t, false)
	defer s.Stop()

	ttl := uint32(60)
	for _, serv := range services {
		addService(t, s, serv.Key, uint64(ttl), serv)
		defer delService(t, s, serv.Key)
		ttl += 60
	}
	c := new(dns.Client)
	tc := dnsTestCases[9]
	t.Logf("%v\n", tc)
	m := new(dns.Msg)
	m.SetQuestion(tc.Qname, tc.Qtype)
	if tc.dnssec == true {
		m.SetEdns0(4096, true)
	}
	resp, _, err := c.Exchange(m, "127.0.0.1:"+StrPort)
	if err != nil {
		t.Fatalf("failing: %s: %s\n", m.String(), err.Error())
	}
	t.Logf("%s\n", resp)
	ttl = 360
	for i, a := range resp.Answer {
		if a.Header().Ttl != ttl {
			t.Errorf("Answer %d should have a Header TTL of %d, but has %d", i, ttl, a.Header().Ttl)
		}
	}
}

type rrSet []dns.RR

func (p rrSet) Len() int           { return len(p) }
func (p rrSet) Swap(i, j int)      { p[i], p[j] = p[j], p[i] }
func (p rrSet) Less(i, j int) bool { return p[i].String() < p[j].String() }

func TestDNS(t *testing.T) {
	s := newTestServerDNSSEC(t, false)
	defer s.Stop()

	for _, serv := range services {
		addService(t, s, serv.Key, 0, serv)
		defer delService(t, s, serv.Key)
	}
	c := new(dns.Client)
	for _, tc := range dnsTestCases {
		m := new(dns.Msg)
		m.SetQuestion(tc.Qname, tc.Qtype)
		if tc.dnssec {
			m.SetEdns0(4096, true)
		}
		if tc.chaos {
			m.Question[0].Qclass = dns.ClassCHAOS
		}
		resp, _, err := c.Exchange(m, "127.0.0.1:"+StrPort)
		t.Logf("question: %s\n", m.Question[0].String())
		if err != nil {
			// try twice, be more resilent against remote lookups
			// timing out.
			resp, _, err = c.Exchange(m, "127.0.0.1:"+StrPort)
			if err != nil {
				t.Fatalf("failing: %s: %s\n", m.String(), err.Error())
			}
		}
		sort.Sort(rrSet(resp.Answer))
		sort.Sort(rrSet(resp.Ns))
		sort.Sort(rrSet(resp.Extra))
		t.Logf("%s\n", resp)
		if resp.Rcode != tc.Rcode {
			t.Fatalf("rcode is %q, expected %q", dns.RcodeToString[resp.Rcode], dns.RcodeToString[tc.Rcode])
		}
		if len(resp.Answer) != len(tc.Answer) {
			t.Fatalf("answer for %q contained %d results, %d expected", tc.Qname, len(resp.Answer), len(tc.Answer))
		}
		for i, a := range resp.Answer {
			if a.Header().Name != tc.Answer[i].Header().Name {
				t.Fatalf("answer %d should have a Header Name of %q, but has %q", i, tc.Answer[i].Header().Name, a.Header().Name)
			}
			if a.Header().Ttl != tc.Answer[i].Header().Ttl {
				t.Fatalf("Answer %d should have a Header TTL of %d, but has %d", i, tc.Answer[i].Header().Ttl, a.Header().Ttl)
			}
			if a.Header().Rrtype != tc.Answer[i].Header().Rrtype {
				t.Fatalf("answer %d should have a header response type of %d, but has %d", i, tc.Answer[i].Header().Rrtype, a.Header().Rrtype)
			}
			switch x := a.(type) {
			case *dns.SRV:
				if x.Priority != tc.Answer[i].(*dns.SRV).Priority {
					t.Fatalf("answer %d should have a Priority of %d, but has %d", i, tc.Answer[i].(*dns.SRV).Priority, x.Priority)
				}
				if x.Weight != tc.Answer[i].(*dns.SRV).Weight {
					t.Fatalf("answer %d should have a Weight of %d, but has %d", i, tc.Answer[i].(*dns.SRV).Weight, x.Weight)
				}
				if x.Port != tc.Answer[i].(*dns.SRV).Port {
					t.Fatalf("answer %d should have a Port of %d, but has %d", i, tc.Answer[i].(*dns.SRV).Port, x.Port)
				}
				if x.Target != tc.Answer[i].(*dns.SRV).Target {
					t.Fatalf("answer %d should have a Target of %q, but has %q", i, tc.Answer[i].(*dns.SRV).Target, x.Target)
				}
			case *dns.A:
				if x.A.String() != tc.Answer[i].(*dns.A).A.String() {
					t.Fatalf("answer %d should have a Address of %q, but has %q", i, tc.Answer[i].(*dns.A).A.String(), x.A.String())
				}
			case *dns.AAAA:
				if x.AAAA.String() != tc.Answer[i].(*dns.AAAA).AAAA.String() {
					t.Fatalf("answer %d should have a Address of %q, but has %q", i, tc.Answer[i].(*dns.AAAA).AAAA.String(), x.AAAA.String())
				}
			case *dns.TXT:
				for j, txt := range x.Txt {
					if txt != tc.Answer[i].(*dns.TXT).Txt[j] {
						t.Fatalf("answer %d should have a Txt of %q, but has %q", i, tc.Answer[i].(*dns.TXT).Txt[j], txt)
					}
				}
			case *dns.DNSKEY:
				tt := tc.Answer[i].(*dns.DNSKEY)
				if x.Flags != tt.Flags {
					t.Fatalf("DNSKEY flags should be %q, but is %q", x.Flags, tt.Flags)
				}
				if x.Protocol != tt.Protocol {
					t.Fatalf("DNSKEY protocol should be %q, but is %q", x.Protocol, tt.Protocol)
				}
				if x.Algorithm != tt.Algorithm {
					t.Fatalf("DNSKEY algorithm should be %q, but is %q", x.Algorithm, tt.Algorithm)
				}
			case *dns.RRSIG:
				tt := tc.Answer[i].(*dns.RRSIG)
				if x.TypeCovered != tt.TypeCovered {
					t.Fatalf("RRSIG type-covered should be %d, but is %d", x.TypeCovered, tt.TypeCovered)
				}
				if x.Algorithm != tt.Algorithm {
					t.Fatalf("RRSIG algorithm should be %d, but is %d", x.Algorithm, tt.Algorithm)
				}
				if x.Labels != tt.Labels {
					t.Fatalf("RRSIG label should be %d, but is %d", x.Labels, tt.Labels)
				}
				if x.OrigTtl != tt.OrigTtl {
					t.Fatalf("RRSIG orig-ttl should be %d, but is %d", x.OrigTtl, tt.OrigTtl)
				}
				if x.KeyTag != tt.KeyTag {
					t.Fatalf("RRSIG key-tag should be %d, but is %d", x.KeyTag, tt.KeyTag)
				}
				if x.SignerName != tt.SignerName {
					t.Fatalf("RRSIG signer-name should be %q, but is %q", x.SignerName, tt.SignerName)
				}
			case *dns.SOA:
				tt := tc.Answer[i].(*dns.SOA)
				if x.Ns != tt.Ns {
					t.Fatalf("SOA nameserver should be %q, but is %q", x.Ns, tt.Ns)
				}
			case *dns.PTR:
				tt := tc.Answer[i].(*dns.PTR)
				if x.Ptr != tt.Ptr {
					t.Fatalf("PTR ptr should be %q, but is %q", x.Ptr, tt.Ptr)
				}
			case *dns.CNAME:
				tt := tc.Answer[i].(*dns.CNAME)
				if x.Target != tt.Target {
					t.Fatalf("CNAME target should be %q, but is %q", x.Target, tt.Target)
				}
			}
		}
		if len(resp.Ns) != len(tc.Ns) {
			t.Fatalf("authority for %q contained %d results, %d expected", tc.Qname, len(resp.Ns), len(tc.Ns))
		}
		for i, n := range resp.Ns {
			switch x := n.(type) {
			case *dns.SOA:
				tt := tc.Ns[i].(*dns.SOA)
				if x.Ns != tt.Ns {
					t.Fatalf("SOA nameserver should be %q, but is %q", x.Ns, tt.Ns)
				}
			case *dns.NS:
				tt := tc.Ns[i].(*dns.NS)
				if x.Ns != tt.Ns {
					t.Fatalf("NS nameserver should be %q, but is %q", x.Ns, tt.Ns)
				}
			case *dns.NSEC3:
				tt := tc.Ns[i].(*dns.NSEC3)
				if x.NextDomain != tt.NextDomain {
					t.Fatalf("NSEC3 nextdomain should be %q, but is %q", x.NextDomain, tt.NextDomain)
				}
				if x.Hdr.Name != tt.Hdr.Name {
					t.Fatalf("NSEC3 ownername should be %q, but is %q", x.Hdr.Name, tt.Hdr.Name)
				}
				for j, y := range x.TypeBitMap {
					if y != tt.TypeBitMap[j] {
						t.Fatalf("NSEC3 bitmap should have %q, but is %q", dns.TypeToString[y], dns.TypeToString[tt.TypeBitMap[j]])
					}
				}
			}
		}
		if len(resp.Extra) != len(tc.Extra) {
			t.Fatalf("additional for %q contained %d results, %d expected", tc.Qname, len(resp.Extra), len(tc.Extra))
		}
		for i, e := range resp.Extra {
			switch x := e.(type) {
			case *dns.A:
				if x.A.String() != tc.Extra[i].(*dns.A).A.String() {
					t.Fatalf("extra %d should have a address of %q, but has %q", i, tc.Extra[i].(*dns.A).A.String(), x.A.String())
				}
			case *dns.AAAA:
				if x.AAAA.String() != tc.Extra[i].(*dns.AAAA).AAAA.String() {
					t.Fatalf("extra %d should have a address of %q, but has %q", i, tc.Extra[i].(*dns.AAAA).AAAA.String(), x.AAAA.String())
				}
			case *dns.CNAME:
				tt := tc.Extra[i].(*dns.CNAME)
				if x.Target != tt.Target {
					t.Fatalf("CNAME target should be %q, but is %q", x.Target, tt.Target)
				}
			}
		}
	}
}

type dnsTestCase struct {
	Qname  string
	Qtype  uint16
	dnssec bool
	chaos  bool
	Rcode  int
	Answer []dns.RR
	Ns     []dns.RR
	Extra  []dns.RR
}

var services = []*msg.Service{
	{Host: "server1", Port: 8080, Key: "100.server1.development.region1.skydns.test."},
	{Host: "server2", Port: 80, Key: "101.server2.production.region1.skydns.test."},
	{Host: "server4", Port: 80, Priority: 333, Key: "102.server4.development.region6.skydns.test."},
	{Host: "server3", Key: "103.server4.development.region2.skydns.test."},
	{Host: "172.16.1.1", Key: "a.ipaddr.skydns.test."},
	{Host: "172.16.1.2", Key: "b.ipaddr.skydns.test."},
	{Host: "ipaddr.skydns.test", Key: "1.backend.in.skydns.test."},
	{Host: "10.0.0.1", Key: "104.server1.development.region1.skydns.test."},
	{Host: "2001::8:8:8:8", Key: "105.server3.production.region2.skydns.test."},
	{Host: "104.server1.development.region1.skydns.test", Key: "1.cname.skydns.test."},
	{Host: "100.server1.development.region1.skydns.test", Key: "2.cname.skydns.test."},
	{Host: "www.miek.nl", Key: "external1.cname.skydns.test."},
	{Host: "www.miek.nl", Key: "ext1.cname2.skydns.test."},
	{Host: "www.miek.nl", Key: "ext2.cname2.skydns.test."},
	{Host: "wwwwwww.miek.nl", Key: "external2.cname.skydns.test."},
	{Host: "4.cname.skydns.test", Key: "3.cname.skydns.test."},
	{Host: "3.cname.skydns.test", Key: "4.cname.skydns.test."},
	{Host: "10.0.0.2", Key: "ttl.skydns.test.", Ttl: 360},
	{Host: "reverse.example.com", Key: "1.0.0.10.in-addr.arpa."}, // 10.0.0.1
	{Host: "server1", Weight: 130, Key: "100.server1.region5.skydns.test."},
	{Host: "server2", Weight: 80, Key: "101.server2.region5.skydns.test."},
	{Host: "server3", Weight: 150, Key: "103.server3.region5.skydns.test."},
	{Host: "server4", Priority: 30, Key: "104.server4.region5.skydns.test."},

	// A name: bar.skydns.test with 2 ports open and points to one ip: 192.168.0.1
	{Host: "192.168.0.1", Port: 80, Key: "x.bar.skydns.test.", TargetStrip: 1},
	{Host: "bar.skydns.local", Port: 443, Key: "y.bar.skydns.test.", TargetStrip: 0},

	// nameserver
	{Host: "10.0.0.2", Key: "ns.dns.skydns.test."},
	{Host: "10.0.0.3", Key: "ns2.dns.skydns.test."},
	// txt
	{Text: "abc", Key: "a1.txt.skydns.test."},
	{Text: "abc abc", Key: "a2.txt.skydns.test."},
}

var dnsTestCases = []dnsTestCase{
	// Full Name Test
	{
		Qname: "100.server1.development.region1.skydns.test.", Qtype: dns.TypeSRV,
		Answer: []dns.RR{newSRV("100.server1.development.region1.skydns.test. 3600 SRV 10 100 8080 server1.")},
	},
	// SOA Record Test
	{
		Qname: "skydns.test.", Qtype: dns.TypeSOA,
		Answer: []dns.RR{newSOA("skydns.test. 3600 SOA ns.dns.skydns.test. hostmaster.skydns.test. 0 0 0 0 0")},
	},
	// NS Record Test
	{
		Qname: "skydns.test.", Qtype: dns.TypeNS,
		Answer: []dns.RR{
			newNS("skydns.test. 3600 NS ns1.dns.skydns.test."),
			newNS("skydns.test. 3600 NS ns2.dns.skydns.test."),
		},
		Extra: []dns.RR{
			newA("ns.dns.skydns.test. 3600 A 10.0.0.2"),
			newA("ns2.dns.skydns.test. 3600 A 10.0.0.3"),
		},
	},
	// A Record For NS Record Test
	{
		Qname: "ns.dns.skydns.test.", Qtype: dns.TypeA,
		Answer: []dns.RR{newA("ns.dns.skydns.test. 3600 A 10.0.0.2")},
	},
	// A Record Test
	{
		Qname: "104.server1.development.region1.skydns.test.", Qtype: dns.TypeA,
		Answer: []dns.RR{newA("104.server1.development.region1.skydns.test. 3600 A 10.0.0.1")},
	},
	// Multiple A Record Test
	{
		Qname: "ipaddr.skydns.test.", Qtype: dns.TypeA,
		Answer: []dns.RR{
			newA("ipaddr.skydns.test. 3600 A 172.16.1.1"),
			newA("ipaddr.skydns.test. 3600 A 172.16.1.2"),
		},
	},
	// A Record Test with SRV
	{
		Qname: "104.server1.development.region1.skydns.test.", Qtype: dns.TypeSRV,
		Answer: []dns.RR{newSRV("104.server1.development.region1.skydns.test. 3600 SRV 10 100 0 104.server1.development.region1.skydns.test.")},
		Extra:  []dns.RR{newA("104.server1.development.region1.skydns.test. 3600 A 10.0.0.1")},
	},
	// AAAAA Record Test
	{
		Qname: "105.server3.production.region2.skydns.test.", Qtype: dns.TypeAAAA,
		Answer: []dns.RR{newAAAA("105.server3.production.region2.skydns.test. 3600 AAAA 2001::8:8:8:8")},
	},
	// Multi SRV with the same target, should be dedupped.
	{
		Qname: "*.cname2.skydns.test.", Qtype: dns.TypeSRV,
		Answer: []dns.RR{
			newSRV("*.cname2.skydns.test. 3600 IN SRV 10 100 0 www.miek.nl."),
		},
		Extra: []dns.RR{
			newA("a.miek.nl. 3600 IN A 176.58.119.54"),
			newAAAA("a.miek.nl. 3600 IN AAAA 2a01:7e00::f03c:91ff:feae:e74c"),
			newCNAME("www.miek.nl. 3600 IN CNAME a.miek.nl."),
		},
	},
	// TTL Test
	{
		// This test is referenced by number from DNSTtlRRset
		Qname: "ttl.skydns.test.", Qtype: dns.TypeA,
		Answer: []dns.RR{newA("ttl.skydns.test. 360 A 10.0.0.2")},
	},
	// CNAME Test
	{
		Qname: "1.cname.skydns.test.", Qtype: dns.TypeA,
		Answer: []dns.RR{
			newCNAME("1.cname.skydns.test. 3600 CNAME 104.server1.development.region1.skydns.test."),
			newA("104.server1.development.region1.skydns.test. 3600 A 10.0.0.1"),
		},
	},
	// Direct CNAME Test
	{
		Qname: "1.cname.skydns.test.", Qtype: dns.TypeCNAME,
		Answer: []dns.RR{
			newCNAME("1.cname.skydns.test. 3600 CNAME 104.server1.development.region1.skydns.test."),
		},
	},
	// CNAME (unresolvable internal name)
	{
		Qname: "2.cname.skydns.test.", Qtype: dns.TypeA,
		Answer: []dns.RR{},
		Ns:     []dns.RR{newSOA("skydns.test. 60 SOA ns.dns.skydns.test. hostmaster.skydns.test. 1407441600 28800 7200 604800 60")},
	},
	// CNAME loop detection
	{
		Qname: "3.cname.skydns.test.", Qtype: dns.TypeA,
		Answer: []dns.RR{},
		Ns:     []dns.RR{newSOA("skydns.test. 60 SOA ns.dns.skydns.test. hostmaster.skydns.test. 1407441600 28800 7200 604800 60")},
	},
	// CNAME (resolvable external name)
	{
		Qname: "external1.cname.skydns.test.", Qtype: dns.TypeA,
		Answer: []dns.RR{
			newA("a.miek.nl. 60 IN A 176.58.119.54"),
			newCNAME("external1.cname.skydns.test. 60 IN CNAME www.miek.nl."),
			newCNAME("www.miek.nl. 60 IN CNAME a.miek.nl."),
		},
	},
	// CNAME (unresolvable external name)
	{
		Qname: "external2.cname.skydns.test.", Qtype: dns.TypeA,
		Answer: []dns.RR{},
		Ns:     []dns.RR{newSOA("skydns.test. 60 SOA ns.dns.skydns.test. hostmaster.skydns.test. 1407441600 28800 7200 604800 60")},
	},
	// Priority Test
	{
		Qname: "region6.skydns.test.", Qtype: dns.TypeSRV,
		Answer: []dns.RR{newSRV("region6.skydns.test. 3600 SRV 333 100 80 server4.")},
	},
	// Subdomain Test
	{
		Qname: "region1.skydns.test.", Qtype: dns.TypeSRV,
		Answer: []dns.RR{
			newSRV("region1.skydns.test. 3600 SRV 10 33 0 104.server1.development.region1.skydns.test."),
			newSRV("region1.skydns.test. 3600 SRV 10 33 80 server2"),
			newSRV("region1.skydns.test. 3600 SRV 10 33 8080 server1.")},
		Extra: []dns.RR{newA("104.server1.development.region1.skydns.test. 3600 A 10.0.0.1")},
	},
	// Subdomain Weight Test
	{
		Qname: "region5.skydns.test.", Qtype: dns.TypeSRV,
		Answer: []dns.RR{
			newSRV("region5.skydns.test. 3600 SRV 10 22 0 server2."),
			newSRV("region5.skydns.test. 3600 SRV 10 36 0 server1."),
			newSRV("region5.skydns.test. 3600 SRV 10 41 0 server3."),
			newSRV("region5.skydns.test. 3600 SRV 30 100 0 server4.")},
	},
	// Wildcard Test
	{
		Qname: "*.region1.skydns.test.", Qtype: dns.TypeSRV,
		Answer: []dns.RR{
			newSRV("*.region1.skydns.test. 3600 SRV 10 33 0 104.server1.development.region1.skydns.test."),
			newSRV("*.region1.skydns.test. 3600 SRV 10 33 80 server2"),
			newSRV("*.region1.skydns.test. 3600 SRV 10 33 8080 server1.")},
		Extra: []dns.RR{newA("104.server1.development.region1.skydns.test. 3600 A 10.0.0.1")},
	},
	// Wildcard Test
	{
		Qname: "production.*.skydns.test.", Qtype: dns.TypeSRV,
		Answer: []dns.RR{
			newSRV("production.*.skydns.test. 3600 IN SRV 10 50 0 105.server3.production.region2.skydns.test."),
			newSRV("production.*.skydns.test. 3600 IN SRV 10 50 80 server2.")},
		Extra: []dns.RR{newAAAA("105.server3.production.region2.skydns.test. 3600 IN AAAA 2001::8:8:8:8")},
	},
	// NXDOMAIN Test
	{
		Qname: "doesnotexist.skydns.test.", Qtype: dns.TypeA,
		Rcode: dns.RcodeNameError,
		Ns: []dns.RR{
			newSOA("skydns.test. 3600 SOA ns.dns.skydns.test. hostmaster.skydns.test. 0 0 0 0 0"),
		},
	},
	// NODATA Test
	{
		Qname: "104.server1.development.region1.skydns.test.", Qtype: dns.TypeTXT,
		Ns: []dns.RR{newSOA("skydns.test. 3600 SOA ns.dns.skydns.test. hostmaster.skydns.test. 0 0 0 0 0")},
	},
	// NODATA Test 2
	{
		Qname: "100.server1.development.region1.skydns.test.", Qtype: dns.TypeA,
		Rcode: dns.RcodeSuccess,
		Ns:    []dns.RR{newSOA("skydns.test. 3600 SOA ns.dns.skydns.test. hostmaster.skydns.test. 0 0 0 0 0")},
	},
	// CNAME Test that targets multiple A records (hits a directory in etcd)
	{
		Qname: "1.backend.in.skydns.test.", Qtype: dns.TypeA,
		Answer: []dns.RR{
			newCNAME("1.backend.in.skydns.test. IN CNAME ipaddr.skydns.test."),
			newA("ipaddr.skydns.test. IN A 172.16.1.1"),
			newA("ipaddr.skydns.test. IN A 172.16.1.2"),
		},
	},
	// Query a etcd directory key
	{
		Qname: "backend.in.skydns.test.", Qtype: dns.TypeA,
		Answer: []dns.RR{
			newCNAME("backend.in.skydns.test. IN CNAME ipaddr.skydns.test."),
			newA("ipaddr.skydns.test. IN A 172.16.1.1"),
			newA("ipaddr.skydns.test. IN A 172.16.1.2"),
		},
	},
	// Txt
	{
		Qname: "a1.txt.skydns.test.", Qtype: dns.TypeTXT,
		Answer: []dns.RR{
			newTXT("a1.txt.skydns.test. IN TXT \"abc\""),
		},
	},
	{
		Qname: "a2.txt.skydns.test.", Qtype: dns.TypeTXT,
		Answer: []dns.RR{
			newTXT("a2.txt.skydns.test. IN TXT \"abc abc\""),
		},
	},
	{
		Qname: "txt.skydns.test.", Qtype: dns.TypeTXT,
		Answer: []dns.RR{
			newTXT("txt.skydns.test. IN TXT \"abc abc\""),
			newTXT("txt.skydns.test. IN TXT \"abc\""),
		},
	},

	// DNSSEC

	// DNSKEY Test
	{
		dnssec: true,
		Qname:  "skydns.test.", Qtype: dns.TypeDNSKEY,
		Answer: []dns.RR{
			newDNSKEY("skydns.test. 3600 DNSKEY 256 3 5 deadbeaf"),
			newRRSIG("skydns.test. 3600 RRSIG DNSKEY 5 2 3600 0 0 51945 skydns.test. deadbeaf"),
		},
		Extra: []dns.RR{new(dns.OPT)},
	},
	// Signed Response Test
	{
		dnssec: true,
		Qname:  "104.server1.development.region1.skydns.test.", Qtype: dns.TypeSRV,
		Answer: []dns.RR{
			newRRSIG("104.server1.development.region1.skydns.test. 3600 RRSIG SRV 5 6 3600 0 0 51945 skydns.test. deadbeaf"),
			newSRV("104.server1.development.region1.skydns.test. 3600 SRV 10 100 0 104.server1.development.region1.skydns.test.")},
		Extra: []dns.RR{
			newRRSIG("104.server1.developmen.region1.skydns.test. 3600 RRSIG A 5 6 3600 0 0 51945 skydns.test. deadbeaf"),
			newA("104.server1.development.region1.skydns.test. 3600 A 10.0.0.1"),
			new(dns.OPT),
		},
	},
	// Signed Response Test, ask twice to check cache
	{
		dnssec: true,
		Qname:  "104.server1.development.region1.skydns.test.", Qtype: dns.TypeSRV,
		Answer: []dns.RR{
			newRRSIG("104.server1.development.region1.skydns.test. 3600 RRSIG SRV 5 6 3600 0 0 51945 skydns.test. deadbeaf"),
			newSRV("104.server1.development.region1.skydns.test. 3600 SRV 10 100 0 104.server1.development.region1.skydns.test.")},
		Extra: []dns.RR{
			newRRSIG("104.server1.developmen.region1.skydns.test. 3600 RRSIG A 5 6 3600 0 0 51945 skydns.test. deadbeaf"),
			newA("104.server1.development.region1.skydns.test. 3600 A 10.0.0.1"),
			new(dns.OPT),
		},
	},
	// NXDOMAIN Test
	{
		dnssec: true,
		Qname:  "doesnotexist.skydns.test.", Qtype: dns.TypeA,
		Rcode: dns.RcodeNameError,
		Ns: []dns.RR{
			newNSEC3("44ohaq2njb0idnvolt9ggthvsk1e1uv8.skydns.test.	60 NSEC3 1 0 0 - 44OHAQ2NJB0IDNVOLT9GGTHVSK1E1UVA"),
			newRRSIG("44ohaq2njb0idnvolt9ggthvsk1e1uv8.skydns.test.	60 RRSIG NSEC3 5 3 3600 20140814205559 20140807175559 51945 skydns.test. deadbeef"),
			newNSEC3("ah4v7g5qoiri26armrb3bldqi1sng6a2.skydns.test.	60 NSEC3 1 0 0 - AH4V7G5QOIRI26ARMRB3BLDQI1SNG6A3 A AAAA SRV RRSIG"),
			newRRSIG("ah4v7g5qoiri26armrb3bldqi1sng6a2.skydns.test.	60 RRSIG NSEC3 5 3 3600 20140814205559 20140807175559 51945 skydns.test. deadbeef"),
			newNSEC3("lksd858f4cldl7emdord75k5jeks49p8.skydns.test.	60 NSEC3 1 0 0 - LKSD858F4CLDL7EMDORD75K5JEKS49PA"),
			newRRSIG("lksd858f4cldl7emdord75k5jeks49p8.skydns.test.	60 RRSIG NSEC3 5 3 3600 20140814205559 20140807175559 51945 skydns.test. deadbeef"),
			newRRSIG("skydns.test.	60 RRSIG SOA 5 2 3600 20140814205559 20140807175559 51945 skydns.test. deadbeaf"),
			newSOA("skydns.test. 3600 SOA ns.dns.skydns.test. hostmaster.skydns.test. 0 0 0 0 0"),
		},
		Extra: []dns.RR{new(dns.OPT)},
	},
	// NXDOMAIN Test, cache test
	{
		dnssec: true,
		Qname:  "doesnotexist.skydns.test.", Qtype: dns.TypeA,
		Rcode: dns.RcodeNameError,
		Ns: []dns.RR{
			newNSEC3("44ohaq2njb0idnvolt9ggthvsk1e1uv8.skydns.test.	60 NSEC3 1 0 0 - 44OHAQ2NJB0IDNVOLT9GGTHVSK1E1UVA"),
			newRRSIG("44ohaq2njb0idnvolt9ggthvsk1e1uv8.skydns.test.	60 RRSIG NSEC3 5 3 3600 20140814205559 20140807175559 51945 skydns.test. deadbeef"),
			newNSEC3("ah4v7g5qoiri26armrb3bldqi1sng6a2.skydns.test.	60 NSEC3 1 0 0 - AH4V7G5QOIRI26ARMRB3BLDQI1SNG6A3 A AAAA SRV RRSIG"),
			newRRSIG("ah4v7g5qoiri26armrb3bldqi1sng6a2.skydns.test.	60 RRSIG NSEC3 5 3 3600 20140814205559 20140807175559 51945 skydns.test. deadbeef"),
			newNSEC3("lksd858f4cldl7emdord75k5jeks49p8.skydns.test.	60 NSEC3 1 0 0 - LKSD858F4CLDL7EMDORD75K5JEKS49PA"),
			newRRSIG("lksd858f4cldl7emdord75k5jeks49p8.skydns.test.	60 RRSIG NSEC3 5 3 3600 20140814205559 20140807175559 51945 skydns.test. deadbeef"),
			newRRSIG("skydns.test.	60 RRSIG SOA 5 2 3600 20140814205559 20140807175559 51945 skydns.test. deadbeaf"),
			newSOA("skydns.test. 3600 SOA ns.dns.skydns.test. hostmaster.skydns.test. 0 0 0 0 0"),
		},
		Extra: []dns.RR{new(dns.OPT)},
	},
	// NODATA Test
	{
		dnssec: true,
		Qname:  "104.server1.development.region1.skydns.test.", Qtype: dns.TypeTXT,
		Rcode: dns.RcodeSuccess,
		Ns: []dns.RR{
			newNSEC3("E76CLEL5E7TQHRTFLTBVH0645NEKFJV9.skydns.test.	60 NSEC3 1 0 0 - E76CLEL5E7TQHRTFLTBVH0645NEKFJVA A AAAA SRV RRSIG"),
			newRRSIG("E76CLEL5E7TQHRTFLTBVH0645NEKFJV9.skydns.test.	60 RRSIG NSEC3 5 3 3600 20140814211641 20140807181641 51945 skydns.test. deadbeef"),
			newRRSIG("skydns.test.	60 RRSIG SOA 5 2 3600 20140814211641 20140807181641 51945 skydns.test. deadbeef"),
			newSOA("skydns.test.	60 SOA ns.dns.skydns.test. hostmaster.skydns.test. 1407445200 28800 7200 604800 60"),
		},
		Extra: []dns.RR{new(dns.OPT)},
	},
	// Reverse v4 local answer
	{
		Qname: "1.0.0.10.in-addr.arpa.", Qtype: dns.TypePTR,
		Answer: []dns.RR{newPTR("1.0.0.10.in-addr.arpa. 3600 PTR reverse.example.com.")},
	},
	// Reverse v6 local answer

	// Reverse forwarding answer, TODO(miek) does not work
	//	{
	//		Qname: "1.0.16.172.in-addr.arpa.", Qtype: dns.TypePTR,
	//		Rcode: dns.RcodeNameError,
	//		Ns:    []dns.RR{newSOA("16.172.in-addr.arpa. 10800 SOA localhost. nobody.invalid. 0 0 0 0 0")},
	//	},

	// Reverse no answer

	// Local data query
	{
		Qname: "local.dns.skydns.test.", Qtype: dns.TypeA,
		Answer: []dns.RR{newA("local.dns.skydns.test. 3600 A 10.0.0.1")},
	},
	// Author test
	{
		Qname: "skydns.test.", Qtype: dns.TypeTXT,
		chaos: true,
		Answer: []dns.RR{
			newTXT("skydns.test. 0 TXT \"Brian Ketelsen\""),
			newTXT("skydns.test. 0 TXT \"Erik St. Martin\""),
			newTXT("skydns.test. 0 TXT \"Michael Crosby\""),
			newTXT("skydns.test. 0 TXT \"Miek Gieben\""),
		},
	},
	// Author test 2
	{
		Qname: "authors.bind.", Qtype: dns.TypeTXT,
		chaos: true,
		Answer: []dns.RR{
			newTXT("authors.bind. 0 TXT \"Brian Ketelsen\""),
			newTXT("authors.bind. 0 TXT \"Erik St. Martin\""),
			newTXT("authors.bind. 0 TXT \"Michael Crosby\""),
			newTXT("authors.bind. 0 TXT \"Miek Gieben\""),
		},
	},
	// Author test, caps test
	{
		Qname: "AUTHOrs.BIND.", Qtype: dns.TypeTXT,
		chaos: true,
		Answer: []dns.RR{
			newTXT("AUTHOrs.BIND. 0 TXT \"Brian Ketelsen\""),
			newTXT("AUTHOrs.BIND. 0 TXT \"Erik St. Martin\""),
			newTXT("AUTHOrs.BIND. 0 TXT \"Michael Crosby\""),
			newTXT("AUTHOrs.BIND. 0 TXT \"Miek Gieben\""),
		},
	},
	// Author test 3, no answer.
	{
		Qname: "local.dns.skydns.test.", Qtype: dns.TypeA,
		Rcode: dns.RcodeServerFailure,
		chaos: true,
	},
<<<<<<< HEAD
	// HINFO Test, should be nodata for the apex
	{
		Qname: "skydns.test.", Qtype: dns.TypeHINFO,
		Ns: []dns.RR{newSOA("skydns.test. 3600 SOA ns.dns.skydns.test. hostmaster.skydns.test. 0 0 0 0 0")},
=======

	// One IP, two ports open, ask for the IP only.
	{
		Qname: "bar.skydns.test.", Qtype: dns.TypeA,
		Answer: []dns.RR{
			newA("bar.skydns.test. 3600 A 192.168.0.1"),
		},
	},
	// Then ask for the SRV records.
	{
		Qname: "bar.skydns.test.", Qtype: dns.TypeSRV,
		Answer: []dns.RR{
			newSRV("bar.skydns.test. 3600 SRV 10 50 443 bar.skydns.local."),
			// Issue 144 says x.bar.skydns.test should be bar.skydns.test
			newSRV("bar.skydns.test. 3600 SRV 10 50 80 bar.skydns.test."),
		},
		Extra: []dns.RR{
			newA("bar.skydns.test. 3600 A 192.168.0.1"),
		},
>>>>>>> 5af38f1d
	},
}

func newA(rr string) *dns.A           { r, _ := dns.NewRR(rr); return r.(*dns.A) }
func newAAAA(rr string) *dns.AAAA     { r, _ := dns.NewRR(rr); return r.(*dns.AAAA) }
func newCNAME(rr string) *dns.CNAME   { r, _ := dns.NewRR(rr); return r.(*dns.CNAME) }
func newSRV(rr string) *dns.SRV       { r, _ := dns.NewRR(rr); return r.(*dns.SRV) }
func newSOA(rr string) *dns.SOA       { r, _ := dns.NewRR(rr); return r.(*dns.SOA) }
func newNS(rr string) *dns.NS         { r, _ := dns.NewRR(rr); return r.(*dns.NS) }
func newDNSKEY(rr string) *dns.DNSKEY { r, _ := dns.NewRR(rr); return r.(*dns.DNSKEY) }
func newRRSIG(rr string) *dns.RRSIG   { r, _ := dns.NewRR(rr); return r.(*dns.RRSIG) }
func newNSEC3(rr string) *dns.NSEC3   { r, _ := dns.NewRR(rr); return r.(*dns.NSEC3) }
func newPTR(rr string) *dns.PTR       { r, _ := dns.NewRR(rr); return r.(*dns.PTR) }
func newTXT(rr string) *dns.TXT       { r, _ := dns.NewRR(rr); return r.(*dns.TXT) }

func BenchmarkDNSSingleCache(b *testing.B) {
	b.StopTimer()
	t := new(testing.T)
	s := newTestServerDNSSEC(t, true)
	defer s.Stop()

	serv := services[0]
	addService(t, s, serv.Key, 0, serv)
	defer delService(t, s, serv.Key)

	c := new(dns.Client)
	tc := dnsTestCases[0]
	m := new(dns.Msg)
	m.SetQuestion(tc.Qname, tc.Qtype)

	b.StartTimer()
	for i := 0; i < b.N; i++ {
		c.Exchange(m, "127.0.0.1:"+StrPort)
	}
}

func BenchmarkDNSWildcardCache(b *testing.B) {
	b.StopTimer()
	t := new(testing.T)
	s := newTestServerDNSSEC(t, true)
	defer s.Stop()

	for _, serv := range services {
		m := &msg.Service{Host: serv.Host, Port: serv.Port}
		addService(t, s, serv.Key, 0, m)
		defer delService(t, s, serv.Key)
	}

	c := new(dns.Client)
	tc := dnsTestCases[8] // Wildcard Test
	m := new(dns.Msg)
	m.SetQuestion(tc.Qname, tc.Qtype)

	b.StartTimer()
	for i := 0; i < b.N; i++ {
		c.Exchange(m, "127.0.0.1:"+StrPort)
	}
}

func BenchmarkDNSSECSingleCache(b *testing.B) {
	b.StopTimer()
	t := new(testing.T)
	s := newTestServerDNSSEC(t, true)
	defer s.Stop()

	serv := services[0]
	addService(t, s, serv.Key, 0, serv)
	defer delService(t, s, serv.Key)

	c := new(dns.Client)
	tc := dnsTestCases[0]
	m := new(dns.Msg)
	m.SetQuestion(tc.Qname, tc.Qtype)
	m.SetEdns0(4096, true)

	b.StartTimer()
	for i := 0; i < b.N; i++ {
		c.Exchange(m, "127.0.0.1:"+StrPort)
	}
}

func BenchmarkDNSSingleNoCache(b *testing.B) {
	b.StopTimer()
	t := new(testing.T)
	s := newTestServerDNSSEC(t, false)
	defer s.Stop()

	serv := services[0]
	addService(t, s, serv.Key, 0, serv)
	defer delService(t, s, serv.Key)

	c := new(dns.Client)
	tc := dnsTestCases[0]
	m := new(dns.Msg)
	m.SetQuestion(tc.Qname, tc.Qtype)

	b.StartTimer()
	for i := 0; i < b.N; i++ {
		c.Exchange(m, "127.0.0.1:"+StrPort)
	}
}

func BenchmarkDNSWildcardNoCache(b *testing.B) {
	b.StopTimer()
	t := new(testing.T)
	s := newTestServerDNSSEC(t, false)
	defer s.Stop()

	for _, serv := range services {
		m := &msg.Service{Host: serv.Host, Port: serv.Port}
		addService(t, s, serv.Key, 0, m)
		defer delService(t, s, serv.Key)
	}

	c := new(dns.Client)
	tc := dnsTestCases[8] // Wildcard Test
	m := new(dns.Msg)
	m.SetQuestion(tc.Qname, tc.Qtype)

	b.StartTimer()
	for i := 0; i < b.N; i++ {
		c.Exchange(m, "127.0.0.1:"+StrPort)
	}
}

func BenchmarkDNSSECSingleNoCache(b *testing.B) {
	b.StopTimer()
	t := new(testing.T)
	s := newTestServerDNSSEC(t, false)
	defer s.Stop()

	serv := services[0]
	addService(t, s, serv.Key, 0, serv)
	defer delService(t, s, serv.Key)

	c := new(dns.Client)
	tc := dnsTestCases[0]
	m := new(dns.Msg)
	m.SetQuestion(tc.Qname, tc.Qtype)
	m.SetEdns0(4096, true)

	b.StartTimer()
	for i := 0; i < b.N; i++ {
		c.Exchange(m, "127.0.0.1:"+StrPort)
	}
}<|MERGE_RESOLUTION|>--- conflicted
+++ resolved
@@ -755,13 +755,11 @@
 		Rcode: dns.RcodeServerFailure,
 		chaos: true,
 	},
-<<<<<<< HEAD
 	// HINFO Test, should be nodata for the apex
 	{
 		Qname: "skydns.test.", Qtype: dns.TypeHINFO,
 		Ns: []dns.RR{newSOA("skydns.test. 3600 SOA ns.dns.skydns.test. hostmaster.skydns.test. 0 0 0 0 0")},
-=======
-
+	},
 	// One IP, two ports open, ask for the IP only.
 	{
 		Qname: "bar.skydns.test.", Qtype: dns.TypeA,
@@ -780,7 +778,6 @@
 		Extra: []dns.RR{
 			newA("bar.skydns.test. 3600 A 192.168.0.1"),
 		},
->>>>>>> 5af38f1d
 	},
 }
 
