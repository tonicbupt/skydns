--- conflicted
+++ resolved
@@ -54,11 +54,7 @@
 }
 
 // NewMX returns a new MX record based on the Service.
-<<<<<<< HEAD
-func (s *Service) NewMX(name string) *dns.MX {
-=======
 func (s *Service) NewMX(name string, weight uint16) *dns.MX {
->>>>>>> c3d53e98
 	host := dns.Fqdn(s.Host)
 
 	offset, end := 0, false
